--- conflicted
+++ resolved
@@ -1,11 +1,6 @@
 [package]
-<<<<<<< HEAD
-name = "melt-ui"
+name = "thaw"
 version = "0.0.6"
-=======
-name = "thaw"
-version = "0.0.5"
->>>>>>> 782b608b
 edition = "2021"
 keywords = ["web", "leptos", "ui", "thaw"]
 
